--- conflicted
+++ resolved
@@ -63,8 +63,6 @@
 
             FluentBindingRule<SqlTriggerAttribute> triggerRule = context.AddBindingRule<SqlTriggerAttribute>();
             triggerRule.BindToTrigger(new SqlTriggerAttributeBindingProvider(this._configuration, this._hostIdProvider, this._loggerFactory));
-<<<<<<< HEAD
-=======
         }
     }
 
@@ -91,7 +89,6 @@
             }
 
             return base.IsMatch(type, context);
->>>>>>> 2a721b49
         }
     }
 }